name: Build and release installers

permissions:
  contents: write

on:
  push:
    tags:
      - v[0-9]+.*
  release:
    types: [created]
    
jobs:
  create-release:
    runs-on: ubuntu-latest
    steps:
      - uses: actions/checkout@v4
      - uses: taiki-e/create-gh-release-action@v1
        with:
          draft: true
          branch: main
          # (required) GitHub token for creating GitHub Releases.
          token: ${{ secrets.GITHUB_TOKEN }}
 
  upload-assets:
    needs: create-release
    strategy:
      matrix:
        include:
          - target: x86_64-unknown-linux-gnu
            os: ubuntu-latest
          - target: x86_64-apple-darwin
            os: macos-latest
          - target: x86_64-pc-windows-msvc
            os: windows-latest
    runs-on: ${{ matrix.os }}
    steps:
      - uses: actions/checkout@v4
      - uses: taiki-e/upload-rust-binary-action@v1
        with:
<<<<<<< HEAD
          bin: jati
          target: ${{ matrix.target }}
          include: LICENSE-APACHE,LICENSE-MIT,README.md
          tar: unix
          zip: windows
          # (required) GitHub token for uploading assets to GitHub Releases.
          token: ${{ secrets.GITHUB_TOKEN }}

  upload-assets-parallel:
    needs: create-release
    strategy:
      matrix:
        include:
          - target: x86_64-unknown-linux-gnu
            os: ubuntu-latest
          - target: x86_64-apple-darwin
            os: macos-latest
          - target: x86_64-pc-windows-msvc
            os: windows-latest
    runs-on: ${{ matrix.os }}
    steps:
      - uses: actions/checkout@v4
      - uses: taiki-e/upload-rust-binary-action@v1
=======
          toolchain: stable
          override: true

      - name: Install packaging tools (Linux)
        if: matrix.os == 'ubuntu-latest'
        run: |
          sudo apt-get update
          cargo install cargo-deb
          cargo install cargo-rpm

      - name: Install packaging tools (Windows)
        if: matrix.os == 'windows-latest'
        run: cargo install cargo-wix

      - name: Run tests
        run: |
          cargo test --release --bin jati; cargo test --release --bin jati-parallel --features "parallel"

      - name: Build release binary
        run: cargo build --release --bin jati; cargo build --release --bin jati-parallel --features "parallel"

      # Strip release binary (Linux and macOS)
      - name: Strip release binary (Linux/macOS)
        if: matrix.os == 'ubuntu-latest' || matrix.os == 'macos-latest'
        run: strip target/release/jati; strip target/release/jati-parallel

      # Linux: Package .deb and .rpm
      - name: Package as .deb (Linux)
        if: matrix.os == 'ubuntu-latest'
        run: |
          cargo deb --no-build --install target/release/jati; cargo deb --no-build --install target/release/jati-parallel --features "parallel"
        shell: bash

      # Windows: Package as .msi
      - name: Prepare WiX (Windows)
        if: matrix.os == 'windows-latest'
        run: cargo wix init || true

      - name: Package as .msi (Windows)
        if: matrix.os == 'windows-latest'
        run: |
          cargo wix --no-build;
        shell: pwsh

      # MacOS: Zip binary
      - name: Zip release binary (macOS)
        if: matrix.os == 'macos-latest'
        run: |
          zip -j target/release/jati-macos.zip target/release/jati; zip -j target/release/jati-parallel-macos.zip target/release/jati-parallel
        shell: bash

      # Collect artifacts
      - name: Upload Artifacts
        uses: actions/upload-artifact@v4
        with:
          name: installers
          path: |
            target/debian/*.deb
            target/rpmbuild/RPMS/x86_64/*.rpm
            target/wix/*.msi
            target/release/*.exe
            target/release/${BINARY_NAME}*-macos.zip
            target/release/${BINARY_NAME}*

      # Attach to release if this is a release build
      - name: Upload to Release
        if: github.event_name == 'release'
        uses: softprops/action-gh-release@v2
>>>>>>> 3eee09ab
        with:
          bin: jati-parallel
          target: ${{ matrix.target }}
          include: LICENSE-APACHE,LICENSE-MIT,README.md
          tar: unix
          zip: windows
          features: parallel
          # (required) GitHub token for uploading assets to GitHub Releases.
          token: ${{ secrets.GITHUB_TOKEN }}


  # upload-assets-parallel:
  #   needs: create-release
  #   strategy:
  #     matrix:
  #       include:
  #         - target: x86_64-unknown-linux-gnu
  #           os: ubuntu-latest
  #         - target: x86_64-apple-darwin
  #           os: macos-latest
  #         - target: x86_64-pc-windows-msvc
  #           os: windows-latest
  #   runs-on: ${{ matrix.os }}
  #   steps:
  #     - uses: actions/checkout@v4
  #     - uses: taiki-e/upload-rust-binary-action@v1
  #       with:
  #         # (required) Comma-separated list of binary names (non-extension portion of filename) to build and upload.
  #         # Note that glob pattern is not supported yet.
  #         bin: jati-parallel
  #         # (optional) Target triple, default is host triple.
  #         target: ${{ matrix.target }}
  #         # (optional) On which platform to distribute the `.tar.gz` file.
  #         # [default value: unix]
  #         # [possible values: all, unix, windows, none]
  #         tar: unix
  #         # (optional) On which platform to distribute the `.zip` file.
  #         # [default value: windows]
  #         # [possible values: all, unix, windows, none]
  #         zip: windows
  #         features: parallel
  #         # (optional) Build with the given set of features if any.
  #         # (required) GitHub token for uploading assets to GitHub Releases.
  #         token: ${{ secrets.GITHUB_TOKEN }}<|MERGE_RESOLUTION|>--- conflicted
+++ resolved
@@ -38,7 +38,6 @@
       - uses: actions/checkout@v4
       - uses: taiki-e/upload-rust-binary-action@v1
         with:
-<<<<<<< HEAD
           bin: jati
           target: ${{ matrix.target }}
           include: LICENSE-APACHE,LICENSE-MIT,README.md
@@ -62,76 +61,6 @@
     steps:
       - uses: actions/checkout@v4
       - uses: taiki-e/upload-rust-binary-action@v1
-=======
-          toolchain: stable
-          override: true
-
-      - name: Install packaging tools (Linux)
-        if: matrix.os == 'ubuntu-latest'
-        run: |
-          sudo apt-get update
-          cargo install cargo-deb
-          cargo install cargo-rpm
-
-      - name: Install packaging tools (Windows)
-        if: matrix.os == 'windows-latest'
-        run: cargo install cargo-wix
-
-      - name: Run tests
-        run: |
-          cargo test --release --bin jati; cargo test --release --bin jati-parallel --features "parallel"
-
-      - name: Build release binary
-        run: cargo build --release --bin jati; cargo build --release --bin jati-parallel --features "parallel"
-
-      # Strip release binary (Linux and macOS)
-      - name: Strip release binary (Linux/macOS)
-        if: matrix.os == 'ubuntu-latest' || matrix.os == 'macos-latest'
-        run: strip target/release/jati; strip target/release/jati-parallel
-
-      # Linux: Package .deb and .rpm
-      - name: Package as .deb (Linux)
-        if: matrix.os == 'ubuntu-latest'
-        run: |
-          cargo deb --no-build --install target/release/jati; cargo deb --no-build --install target/release/jati-parallel --features "parallel"
-        shell: bash
-
-      # Windows: Package as .msi
-      - name: Prepare WiX (Windows)
-        if: matrix.os == 'windows-latest'
-        run: cargo wix init || true
-
-      - name: Package as .msi (Windows)
-        if: matrix.os == 'windows-latest'
-        run: |
-          cargo wix --no-build;
-        shell: pwsh
-
-      # MacOS: Zip binary
-      - name: Zip release binary (macOS)
-        if: matrix.os == 'macos-latest'
-        run: |
-          zip -j target/release/jati-macos.zip target/release/jati; zip -j target/release/jati-parallel-macos.zip target/release/jati-parallel
-        shell: bash
-
-      # Collect artifacts
-      - name: Upload Artifacts
-        uses: actions/upload-artifact@v4
-        with:
-          name: installers
-          path: |
-            target/debian/*.deb
-            target/rpmbuild/RPMS/x86_64/*.rpm
-            target/wix/*.msi
-            target/release/*.exe
-            target/release/${BINARY_NAME}*-macos.zip
-            target/release/${BINARY_NAME}*
-
-      # Attach to release if this is a release build
-      - name: Upload to Release
-        if: github.event_name == 'release'
-        uses: softprops/action-gh-release@v2
->>>>>>> 3eee09ab
         with:
           bin: jati-parallel
           target: ${{ matrix.target }}
@@ -140,39 +69,4 @@
           zip: windows
           features: parallel
           # (required) GitHub token for uploading assets to GitHub Releases.
-          token: ${{ secrets.GITHUB_TOKEN }}
-
-
-  # upload-assets-parallel:
-  #   needs: create-release
-  #   strategy:
-  #     matrix:
-  #       include:
-  #         - target: x86_64-unknown-linux-gnu
-  #           os: ubuntu-latest
-  #         - target: x86_64-apple-darwin
-  #           os: macos-latest
-  #         - target: x86_64-pc-windows-msvc
-  #           os: windows-latest
-  #   runs-on: ${{ matrix.os }}
-  #   steps:
-  #     - uses: actions/checkout@v4
-  #     - uses: taiki-e/upload-rust-binary-action@v1
-  #       with:
-  #         # (required) Comma-separated list of binary names (non-extension portion of filename) to build and upload.
-  #         # Note that glob pattern is not supported yet.
-  #         bin: jati-parallel
-  #         # (optional) Target triple, default is host triple.
-  #         target: ${{ matrix.target }}
-  #         # (optional) On which platform to distribute the `.tar.gz` file.
-  #         # [default value: unix]
-  #         # [possible values: all, unix, windows, none]
-  #         tar: unix
-  #         # (optional) On which platform to distribute the `.zip` file.
-  #         # [default value: windows]
-  #         # [possible values: all, unix, windows, none]
-  #         zip: windows
-  #         features: parallel
-  #         # (optional) Build with the given set of features if any.
-  #         # (required) GitHub token for uploading assets to GitHub Releases.
-  #         token: ${{ secrets.GITHUB_TOKEN }}+          token: ${{ secrets.GITHUB_TOKEN }}